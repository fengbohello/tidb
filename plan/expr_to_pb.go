// Copyright 2016 PingCAP, Inc.
//
// Licensed under the Apache License, Version 2.0 (the "License");
// you may not use this file except in compliance with the License.
// You may obtain a copy of the License at
//
//     http://www.apache.org/licenses/LICENSE-2.0
//
// Unless required by applicable law or agreed to in writing, software
// distributed under the License is distributed on an "AS IS" BASIS,
// See the License for the specific language governing permissions and
// limitations under the License.

package plan

import (
	"github.com/ngaut/log"
	"github.com/pingcap/tidb/ast"
	"github.com/pingcap/tidb/expression"
	"github.com/pingcap/tidb/kv"
	"github.com/pingcap/tidb/mysql"
	"github.com/pingcap/tidb/util/codec"
	"github.com/pingcap/tidb/util/types"
	"github.com/pingcap/tipb/go-tipb"
)

func expressionsToPB(exprs []expression.Expression, client kv.Client) (pbExpr *tipb.Expr, remained []expression.Expression) {
	for _, expr := range exprs {
		v := exprToPB(client, expr)
		if v == nil {
			remained = append(remained, expr)
			continue
		}
		if pbExpr == nil {
			pbExpr = v
		} else {
			// merge multiple converted pb expression into an AND expression.
			pbExpr = &tipb.Expr{
				Tp:       tipb.ExprType_And,
				Children: []*tipb.Expr{pbExpr, v}}
		}
	}
	return
}

func exprToPB(client kv.Client, expr expression.Expression) *tipb.Expr {
	switch x := expr.(type) {
	case *expression.Constant:
		return datumToPBExpr(client, x.Value)
	case *expression.Column:
		return columnToPBExpr(client, x)
	case *expression.ScalarFunction:
		return scalarFuncToPBExpr(client, x)
	}
	return nil
}

func datumToPBExpr(client kv.Client, d types.Datum) *tipb.Expr {
	var tp tipb.ExprType
	var val []byte
	switch d.Kind() {
	case types.KindNull:
		tp = tipb.ExprType_Null
	case types.KindInt64:
		tp = tipb.ExprType_Int64
		val = codec.EncodeInt(nil, d.GetInt64())
	case types.KindUint64:
		tp = tipb.ExprType_Uint64
		val = codec.EncodeUint(nil, d.GetUint64())
	case types.KindString:
		tp = tipb.ExprType_String
		val = d.GetBytes()
	case types.KindBytes:
		tp = tipb.ExprType_Bytes
		val = d.GetBytes()
	case types.KindFloat32:
		tp = tipb.ExprType_Float32
		val = codec.EncodeFloat(nil, d.GetFloat64())
	case types.KindFloat64:
		tp = tipb.ExprType_Float64
		val = codec.EncodeFloat(nil, d.GetFloat64())
	case types.KindMysqlDuration:
		tp = tipb.ExprType_MysqlDuration
		val = codec.EncodeInt(nil, int64(d.GetMysqlDuration().Duration))
	case types.KindMysqlDecimal:
		tp = tipb.ExprType_MysqlDecimal
		val = codec.EncodeDecimal(nil, d)
	default:
		return nil
	}
	if !client.SupportRequestType(kv.ReqTypeSelect, int64(tp)) {
		return nil
	}
	return &tipb.Expr{Tp: tp, Val: val}
}

func columnToPBExpr(client kv.Client, column *expression.Column) *tipb.Expr {
	if !client.SupportRequestType(kv.ReqTypeSelect, int64(tipb.ExprType_ColumnRef)) {
		return nil
	}
	switch column.GetType().Tp {
	case mysql.TypeBit, mysql.TypeSet, mysql.TypeEnum, mysql.TypeGeometry, mysql.TypeDecimal:
		return nil
	}

	if column.Correlated {
		return nil
	}

	id := column.ID
	// Zero Column ID is not a column from table, can not support for now.
	if id == 0 || id == -1 {
		return nil
	}

	return &tipb.Expr{
		Tp:  tipb.ExprType_ColumnRef,
		Val: codec.EncodeInt(nil, id)}
}

func scalarFuncToPBExpr(client kv.Client, expr *expression.ScalarFunction) *tipb.Expr {
	switch expr.FuncName.L {
	case ast.LT, ast.LE, ast.EQ, ast.NE, ast.GE, ast.GT,
		ast.NullEQ, ast.In, ast.Like:
		return compareOpsToPBExpr(client, expr)
	case ast.Plus, ast.Minus, ast.Mul, ast.Div, ast.Mod, ast.IntDiv:
		return arithmeticalOpsToPBExpr(client, expr)
	case ast.AndAnd, ast.OrOr, ast.UnaryNot:
		return logicalOpsToPBExpr(client, expr)
<<<<<<< HEAD
	case ast.Round, ast.Abs, ast.Pow:
		return mathFuncToPBExpr(client, expr)
	case ast.If, ast.Ifnull, ast.Nullif:
		return controlFuncsToPBExpr(client, expr)
	case ast.Strcmp:
		return stringFuncsToPBExpr(client, expr)
	case ast.IsNull:
		return isnullToPBExpr(client, expr)
=======
	case ast.Case, ast.Coalesce:
		return builtinFuncToPBExpr(client, expr)
>>>>>>> 1baeb5c7
	default:
		return nil
	}
}

func compareOpsToPBExpr(client kv.Client, expr *expression.ScalarFunction) *tipb.Expr {
	var tp tipb.ExprType
	switch expr.FuncName.L {
	case ast.LT:
		tp = tipb.ExprType_LT
	case ast.LE:
		tp = tipb.ExprType_LE
	case ast.EQ:
		tp = tipb.ExprType_EQ
	case ast.NE:
		tp = tipb.ExprType_NE
	case ast.GE:
		tp = tipb.ExprType_GE
	case ast.GT:
		tp = tipb.ExprType_GT
	case ast.NullEQ:
		tp = tipb.ExprType_NullEQ
	case ast.In:
		return inToPBExpr(client, expr)
	case ast.Like:
		// Only patterns like 'abc', '%abc', 'abc%', '%abc%' can be converted to *tipb.Expr for now.
		escape := expr.Args[2].(*expression.Constant).Value
		if escape.IsNull() || byte(escape.GetInt64()) != '\\' {
			return nil
		}
		pattern, ok := expr.Args[1].(*expression.Constant)
		if !ok || pattern.Value.Kind() != types.KindString {
			return nil
		}
		for i, b := range pattern.Value.GetString() {
			switch b {
			case '\\', '_':
				return nil
			case '%':
				if i != 0 && i != len(pattern.Value.GetString())-1 {
					return nil
				}
			}
		}
		tp = tipb.ExprType_Like
	}
	return convertToPBExpr(client, expr, tp)
}

func arithmeticalOpsToPBExpr(client kv.Client, expr *expression.ScalarFunction) *tipb.Expr {
	var tp tipb.ExprType
	switch expr.FuncName.L {
	case ast.Plus:
		tp = tipb.ExprType_Plus
	case ast.Minus:
		tp = tipb.ExprType_Minus
	case ast.Mul:
		tp = tipb.ExprType_Mul
	case ast.Div:
		tp = tipb.ExprType_Div
	case ast.Mod:
		tp = tipb.ExprType_Mod
	case ast.IntDiv:
		tp = tipb.ExprType_IntDiv
	}
	return convertToPBExpr(client, expr, tp)
}

func logicalOpsToPBExpr(client kv.Client, expr *expression.ScalarFunction) *tipb.Expr {
	var tp tipb.ExprType
	switch expr.FuncName.L {
	case ast.AndAnd:
		tp = tipb.ExprType_And
	case ast.OrOr:
		tp = tipb.ExprType_Or
	case ast.UnaryNot:
		tp = tipb.ExprType_Not
	}
	return convertToPBExpr(client, expr, tp)
}

func inToPBExpr(client kv.Client, expr *expression.ScalarFunction) *tipb.Expr {
	if !client.SupportRequestType(kv.ReqTypeSelect, int64(tipb.ExprType_In)) {
		return nil
	}

	pbExpr := exprToPB(client, expr.Args[0])
	if pbExpr == nil {
		return nil
	}
	listExpr := constListToPB(client, expr.Args[1:])
	if listExpr == nil {
		return nil
	}
	return &tipb.Expr{
		Tp:       tipb.ExprType_In,
		Children: []*tipb.Expr{pbExpr, listExpr}}
}

func constListToPB(client kv.Client, list []expression.Expression) *tipb.Expr {
	if !client.SupportRequestType(kv.ReqTypeSelect, int64(tipb.ExprType_ValueList)) {
		return nil
	}

	// Only list of *expression.Constant can be push down.
	datums := make([]types.Datum, 0, len(list))
	for _, expr := range list {
		v, ok := expr.(*expression.Constant)
		if !ok {
			return nil
		}
		d := datumToPBExpr(client, v.Value)
		if d == nil {
			return nil
		}
		datums = append(datums, v.Value)
	}
	return datumsToValueList(datums)
}

func datumsToValueList(datums []types.Datum) *tipb.Expr {
	// Don't push value list that has different datum kind.
	prevKind := types.KindNull
	for _, d := range datums {
		if prevKind == types.KindNull {
			prevKind = d.Kind()
		}
		if !d.IsNull() && d.Kind() != prevKind {
			return nil
		}
	}
	err := types.SortDatums(datums)
	if err != nil {
		log.Error(err.Error())
		return nil
	}
	val, err := codec.EncodeValue(nil, datums...)
	if err != nil {
		log.Error(err.Error())
		return nil
	}
	return &tipb.Expr{Tp: tipb.ExprType_ValueList, Val: val}
}

func groupByItemToPB(client kv.Client, expr expression.Expression) *tipb.ByItem {
	e := exprToPB(client, expr)
	if e == nil {
		return nil
	}
	return &tipb.ByItem{Expr: e}
}

func sortByItemToPB(client kv.Client, expr expression.Expression, desc bool) *tipb.ByItem {
	e := exprToPB(client, expr)
	if e == nil {
		return nil
	}
	return &tipb.ByItem{Expr: e, Desc: desc}
}

func aggFuncToPBExpr(client kv.Client, aggFunc expression.AggregationFunction) *tipb.Expr {
	var tp tipb.ExprType
	switch aggFunc.GetName() {
	case ast.AggFuncCount:
		tp = tipb.ExprType_Count
	case ast.AggFuncFirstRow:
		tp = tipb.ExprType_First
	case ast.AggFuncGroupConcat:
		tp = tipb.ExprType_GroupConcat
	case ast.AggFuncMax:
		tp = tipb.ExprType_Max
	case ast.AggFuncMin:
		tp = tipb.ExprType_Min
	case ast.AggFuncSum:
		tp = tipb.ExprType_Sum
	case ast.AggFuncAvg:
		tp = tipb.ExprType_Avg
	}
	if !client.SupportRequestType(kv.ReqTypeSelect, int64(tp)) {
		return nil
	}

	children := make([]*tipb.Expr, 0, len(aggFunc.GetArgs()))
	for _, arg := range aggFunc.GetArgs() {
		pbArg := exprToPB(client, arg)
		if pbArg == nil {
			return nil
		}
		children = append(children, pbArg)
	}
	return &tipb.Expr{Tp: tp, Children: children}
}

<<<<<<< HEAD
func mathFuncToPBExpr(client kv.Client, expr *expression.ScalarFunction) *tipb.Expr {
	var tp tipb.ExprType
	switch expr.FuncName.L {
	case ast.Abs:
		tp = tipb.ExprType_Abs
	case ast.Pow:
		tp = tipb.ExprType_Pow
	case ast.Round:
		tp = tipb.ExprType_Round
	}
	return convertToPBExpr(client, expr, tp)
}

func controlFuncsToPBExpr(client kv.Client, expr *expression.ScalarFunction) *tipb.Expr {
	var tp tipb.ExprType
	switch expr.FuncName.L {
	case ast.If:
		tp = tipb.ExprType_If
	case ast.Ifnull:
		tp = tipb.ExprType_IfNull
	case ast.Nullif:
		tp = tipb.ExprType_NullIf
	}
	return convertToPBExpr(client, expr, tp)
}

func stringFuncsToPBExpr(client kv.Client, expr *expression.ScalarFunction) *tipb.Expr {
	var tp tipb.ExprType
	switch expr.FuncName.L {
	case ast.If:
		tp = tipb.ExprType_If
	case ast.Ifnull:
		tp = tipb.ExprType_IfNull
	case ast.Nullif:
		tp = tipb.ExprType_NullIf
	}
	return convertToPBExpr(client, expr, tp)
}

func convertToPBExpr(client kv.Client, expr *expression.ScalarFunction, tp tipb.ExprType) *tipb.Expr {
=======
func builtinFuncToPBExpr(client kv.Client, expr *expression.ScalarFunction) *tipb.Expr {
	var tp tipb.ExprType
	switch expr.FuncName.L {
	case ast.Case:
		tp = tipb.ExprType_Case
	case ast.Coalesce:
		tp = tipb.ExprType_Coalesce
	}
>>>>>>> 1baeb5c7
	if !client.SupportRequestType(kv.ReqTypeSelect, int64(tp)) {
		return nil
	}
	children := make([]*tipb.Expr, 0, len(expr.Args))
	for _, arg := range expr.Args {
		pbArg := exprToPB(client, arg)
		if pbArg == nil {
			return nil
		}
		children = append(children, pbArg)
	}
	return &tipb.Expr{Tp: tp, Children: children}
<<<<<<< HEAD
}

func isnullToPBExpr(client kv.Client, expr *expression.ScalarFunction) *tipb.Expr {
	if !client.SupportRequestType(kv.ReqTypeSelect, int64(tipb.ExprType_IsNull)) {
		return nil
	}
	return convertToPBExpr(client, expr, tipb.ExprType_IsNull)
=======
>>>>>>> 1baeb5c7
}<|MERGE_RESOLUTION|>--- conflicted
+++ resolved
@@ -127,19 +127,8 @@
 		return arithmeticalOpsToPBExpr(client, expr)
 	case ast.AndAnd, ast.OrOr, ast.UnaryNot:
 		return logicalOpsToPBExpr(client, expr)
-<<<<<<< HEAD
-	case ast.Round, ast.Abs, ast.Pow:
-		return mathFuncToPBExpr(client, expr)
-	case ast.If, ast.Ifnull, ast.Nullif:
-		return controlFuncsToPBExpr(client, expr)
-	case ast.Strcmp:
-		return stringFuncsToPBExpr(client, expr)
-	case ast.IsNull:
-		return isnullToPBExpr(client, expr)
-=======
-	case ast.Case, ast.Coalesce:
+	case ast.Round, ast.Abs, ast.Pow, ast.If, ast.Ifnull, ast.Nullif, ast.Strcmp, ast.IsNull:
 		return builtinFuncToPBExpr(client, expr)
->>>>>>> 1baeb5c7
 	default:
 		return nil
 	}
@@ -333,7 +322,39 @@
 	return &tipb.Expr{Tp: tp, Children: children}
 }
 
-<<<<<<< HEAD
+func builtinFuncToPBExpr(client kv.Client, expr *expression.ScalarFunction) *tipb.Expr {
+	var tp tipb.ExprType
+	switch expr.FuncName.L {
+	case ast.Round, ast.Abs, ast.Pow:
+		return mathFuncToPBExpr(client, expr)
+	case ast.If, ast.Ifnull, ast.Nullif:
+		return controlFuncsToPBExpr(client, expr)
+	case ast.Strcmp:
+		return stringFuncsToPBExpr(client, expr)
+	case ast.IsNull:
+		return isnullToPBExpr(client, expr)
+	case ast.Case, ast.Coalesce:
+		return otherFuncToPBExpr(client, expr)
+		tp = tipb.ExprType_Case
+		tp = tipb.ExprType_Coalesce
+	default:
+		return nil
+	}
+
+	if !client.SupportRequestType(kv.ReqTypeSelect, int64(tp)) {
+		return nil
+	}
+	children := make([]*tipb.Expr, 0, len(expr.Args))
+	for _, arg := range expr.Args {
+		pbArg := exprToPB(client, arg)
+		if pbArg == nil {
+			return nil
+		}
+		children = append(children, pbArg)
+	}
+	return &tipb.Expr{Tp: tp, Children: children}
+}
+
 func mathFuncToPBExpr(client kv.Client, expr *expression.ScalarFunction) *tipb.Expr {
 	var tp tipb.ExprType
 	switch expr.FuncName.L {
@@ -373,9 +394,7 @@
 	return convertToPBExpr(client, expr, tp)
 }
 
-func convertToPBExpr(client kv.Client, expr *expression.ScalarFunction, tp tipb.ExprType) *tipb.Expr {
-=======
-func builtinFuncToPBExpr(client kv.Client, expr *expression.ScalarFunction) *tipb.Expr {
+func otherFuncToPBExpr(client kv.Client, expr *expression.ScalarFunction) *tipb.Expr {
 	var tp tipb.ExprType
 	switch expr.FuncName.L {
 	case ast.Case:
@@ -383,7 +402,10 @@
 	case ast.Coalesce:
 		tp = tipb.ExprType_Coalesce
 	}
->>>>>>> 1baeb5c7
+	return convertToPBExpr(client, expr, tp)
+}
+
+func convertToPBExpr(client kv.Client, expr *expression.ScalarFunction, tp tipb.ExprType) *tipb.Expr {
 	if !client.SupportRequestType(kv.ReqTypeSelect, int64(tp)) {
 		return nil
 	}
@@ -396,14 +418,12 @@
 		children = append(children, pbArg)
 	}
 	return &tipb.Expr{Tp: tp, Children: children}
-<<<<<<< HEAD
-}
+}
+
 
 func isnullToPBExpr(client kv.Client, expr *expression.ScalarFunction) *tipb.Expr {
 	if !client.SupportRequestType(kv.ReqTypeSelect, int64(tipb.ExprType_IsNull)) {
 		return nil
 	}
 	return convertToPBExpr(client, expr, tipb.ExprType_IsNull)
-=======
->>>>>>> 1baeb5c7
 }