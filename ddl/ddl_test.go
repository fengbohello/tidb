// Copyright 2015 PingCAP, Inc.
//
// Licensed under the Apache License, Version 2.0 (the "License");
// you may not use this file except in compliance with the License.
// You may obtain a copy of the License at
//
//     http://www.apache.org/licenses/LICENSE-2.0
//
// Unless required by applicable law or agreed to in writing, software
// distributed under the License is distributed on an "AS IS" BASIS,
// See the License for the specific language governing permissions and
// limitations under the License.

package ddl_test

import (
	"testing"

	"github.com/ngaut/log"
	. "github.com/pingcap/check"
	"github.com/pingcap/tidb"
	"github.com/pingcap/tidb/context"
	"github.com/pingcap/tidb/ddl"
	"github.com/pingcap/tidb/kv"
	"github.com/pingcap/tidb/model"
	"github.com/pingcap/tidb/mysql"
	"github.com/pingcap/tidb/optimizer"
	"github.com/pingcap/tidb/parser"
	"github.com/pingcap/tidb/sessionctx"
	"github.com/pingcap/tidb/stmt"
	"github.com/pingcap/tidb/stmt/stmts"
	"github.com/pingcap/tidb/table"
	"github.com/pingcap/tidb/terror"
)

func TestT(t *testing.T) {
	TestingT(t)
}

var _ = Suite(&testSuite{})

type testSuite struct {
	store kv.Storage
}

func (ts *testSuite) SetUpSuite(c *C) {
	store, err := tidb.NewStore(tidb.EngineGoLevelDBMemory)
	c.Assert(err, IsNil)
	ts.store = store
}

func (ts *testSuite) TestDDL(c *C) {
	se, _ := tidb.CreateSession(ts.store)
	ctx := se.(context.Context)
	schemaName := model.NewCIStr("test_ddl")
	tblName := model.NewCIStr("t")
	tbIdent := table.Ident{
		Schema: schemaName,
		Name:   tblName,
	}
	noExist := model.NewCIStr("noexist")

	err := sessionctx.GetDomain(ctx).DDL().CreateSchema(ctx, tbIdent.Schema)
	c.Assert(err, IsNil)
	err = sessionctx.GetDomain(ctx).DDL().CreateSchema(ctx, tbIdent.Schema)
	c.Assert(terror.ErrorEqual(err, ddl.ErrExists), IsTrue)

	tbStmt := statement("create table t (a int primary key not null, b varchar(255), key idx_b (b), c int, d int unique)").(*stmts.CreateTableStmt)
	err = sessionctx.GetDomain(ctx).DDL().CreateTable(ctx, table.Ident{Schema: noExist, Name: tbIdent.Name}, tbStmt.Cols, tbStmt.Constraints)
	c.Assert(terror.DatabaseNotExists.Equal(err), IsTrue)

	err = sessionctx.GetDomain(ctx).DDL().CreateTable(ctx, tbIdent, tbStmt.Cols, tbStmt.Constraints)
	c.Assert(err, IsNil)

	err = sessionctx.GetDomain(ctx).DDL().CreateTable(ctx, tbIdent, tbStmt.Cols, tbStmt.Constraints)
	c.Assert(terror.ErrorEqual(err, ddl.ErrExists), IsTrue)

	tb, err := sessionctx.GetDomain(ctx).InfoSchema().TableByName(tbIdent.Schema, tbIdent.Name)
	c.Assert(err, IsNil)
	c.Assert(tb, NotNil)
	_, err = tb.AddRecord(ctx, []interface{}{1, "b", 2, 4})
	c.Assert(err, IsNil)

	alterStmt := statement("alter table t add column aa int first").(*stmts.AlterTableStmt)
	sessionctx.GetDomain(ctx).DDL().AlterTable(ctx, tbIdent, alterStmt.Specs)
	c.Assert(alterStmt.Specs[0].String(), Not(Equals), "")

	tbl, err := sessionctx.GetDomain(ctx).InfoSchema().TableByName(schemaName, tblName)
	c.Assert(err, IsNil)
	c.Assert(tbl, NotNil)
	expectedOffset := make(map[string]int)
	expectedOffset["a"] = 1
	expectedOffset["b"] = 2
	expectedOffset["d"] = 4
	for _, idx := range tbl.Indices() {
		for _, col := range idx.Columns {
			o, ok := expectedOffset[col.Name.L]
			c.Assert(ok, IsTrue)
			c.Assert(col.Offset, Equals, o)
		}
	}

	alterStmt = statement("alter table t add column bb int after b").(*stmts.AlterTableStmt)
	err = sessionctx.GetDomain(ctx).DDL().AlterTable(ctx, tbIdent, alterStmt.Specs)
	c.Assert(err, IsNil)
	c.Assert(alterStmt.Specs[0].String(), Not(Equals), "")

	// Test add a duplicated column to table, get an error.
	alterStmt = statement("alter table t add column bb int after b").(*stmts.AlterTableStmt)
	err = sessionctx.GetDomain(ctx).DDL().AlterTable(ctx, tbIdent, alterStmt.Specs)
	c.Assert(err, NotNil)

	// Test column schema change in t2.
	tbIdent2 := tbIdent
	tbIdent2.Name = model.NewCIStr("t2")
	tbStmt = statement("create table t2 (a int unique not null)").(*stmts.CreateTableStmt)
	err = sessionctx.GetDomain(ctx).DDL().CreateTable(ctx, tbIdent2, tbStmt.Cols, tbStmt.Constraints)
	c.Assert(err, IsNil)
	tb, err = sessionctx.GetDomain(ctx).InfoSchema().TableByName(tbIdent2.Schema, tbIdent2.Name)
	c.Assert(err, IsNil)
	c.Assert(tb, NotNil)
	rid0, err := tb.AddRecord(ctx, []interface{}{1}, 0)
	c.Assert(err, IsNil)
	rid1, err := tb.AddRecord(ctx, []interface{}{2}, 0)
	c.Assert(err, IsNil)

	alterStmt = statement(`alter table t2 add b enum("bb") first`).(*stmts.AlterTableStmt)
	sessionctx.GetDomain(ctx).DDL().AlterTable(ctx, tbIdent2, alterStmt.Specs)
	c.Assert(alterStmt.Specs[0].String(), Not(Equals), "")
	tb, err = sessionctx.GetDomain(ctx).InfoSchema().TableByName(tbIdent2.Schema, tbIdent2.Name)
	c.Assert(err, IsNil)
	c.Assert(tb, NotNil)
	cols, err := tb.Row(ctx, rid0)
	c.Assert(err, IsNil)
	c.Assert(len(cols), Equals, 2)
	c.Assert(cols[0], Equals, nil)
	c.Assert(cols[1], Equals, int64(1))

	alterStmt = statement(`alter table t2 add c varchar(255) default "abc" after b`).(*stmts.AlterTableStmt)
	sessionctx.GetDomain(ctx).DDL().AlterTable(ctx, tbIdent2, alterStmt.Specs)
	c.Assert(alterStmt.Specs[0].String(), Not(Equals), "")
	tb, err = sessionctx.GetDomain(ctx).InfoSchema().TableByName(tbIdent2.Schema, tbIdent2.Name)
	c.Assert(err, IsNil)
	c.Assert(tb, NotNil)
	cols, err = tb.Row(ctx, rid1)
	c.Assert(err, IsNil)
	c.Assert(len(cols), Equals, 3)
	c.Assert(cols[0], Equals, nil)
	c.Assert(cols[1], Equals, "abc")
	c.Assert(cols[2], Equals, int64(2))
	rid3, err := tb.AddRecord(ctx, []interface{}{mysql.Enum{Name: "bb", Value: 1}, "c", 3}, 0)
	c.Assert(err, IsNil)
	cols, err = tb.Row(ctx, rid3)
	c.Assert(err, IsNil)
	c.Assert(len(cols), Equals, 3)
	c.Assert(cols[0], Equals, mysql.Enum{Name: "bb", Value: 1})
	c.Assert(cols[1], Equals, "c")
	c.Assert(cols[2], Equals, int64(3))

	// Test add column after a not exist column, get an error.
	alterStmt = statement(`alter table t2 add b int after xxxx`).(*stmts.AlterTableStmt)
	err = sessionctx.GetDomain(ctx).DDL().AlterTable(ctx, tbIdent2, alterStmt.Specs)
	c.Assert(err, NotNil)

	// Test add column to a not exist table, get an error.
	tbIdent3 := tbIdent
	tbIdent3.Name = model.NewCIStr("t3")
	alterStmt = statement(`alter table t3 add b int first`).(*stmts.AlterTableStmt)
	err = sessionctx.GetDomain(ctx).DDL().AlterTable(ctx, tbIdent3, alterStmt.Specs)
	c.Assert(err, NotNil)

	// Test drop column.
	alterStmt = statement("alter table t2 drop column b").(*stmts.AlterTableStmt)
	err = sessionctx.GetDomain(ctx).DDL().AlterTable(ctx, tbIdent2, alterStmt.Specs)
	c.Assert(err, IsNil)
	tb, err = sessionctx.GetDomain(ctx).InfoSchema().TableByName(tbIdent2.Schema, tbIdent2.Name)
	c.Assert(err, IsNil)
	c.Assert(tb, NotNil)
<<<<<<< HEAD
	_, err = tb.AddRecord(ctx, []interface{}{1, "b", 2, 4}, 0)
=======
	cols, err = tb.Row(ctx, rid0)
>>>>>>> 58b04969
	c.Assert(err, IsNil)
	c.Assert(len(cols), Equals, 2)
	c.Assert(cols[0], Equals, "abc")
	c.Assert(cols[1], Equals, int64(1))

	// Test drop a not exist column from table, get an error.
	alterStmt = statement(`alter table t2 drop column xxx`).(*stmts.AlterTableStmt)
	err = sessionctx.GetDomain(ctx).DDL().AlterTable(ctx, tbIdent2, alterStmt.Specs)
	c.Assert(err, NotNil)

	// Test drop column from a not exist table, get an error.
	alterStmt = statement(`alter table t3 drop column a`).(*stmts.AlterTableStmt)
	err = sessionctx.GetDomain(ctx).DDL().AlterTable(ctx, tbIdent3, alterStmt.Specs)
	c.Assert(err, NotNil)

	// Test index schema change.
	idxStmt := statement("CREATE INDEX idx_c ON t (c)").(*stmts.CreateIndexStmt)
	idxName := model.NewCIStr(idxStmt.IndexName)
	err = sessionctx.GetDomain(ctx).DDL().CreateIndex(ctx, tbIdent, idxStmt.Unique, idxName, idxStmt.IndexColNames)
	c.Assert(err, IsNil)
	tbs := sessionctx.GetDomain(ctx).InfoSchema().SchemaTables(tbIdent.Schema)
	c.Assert(len(tbs), Equals, 2)
	err = sessionctx.GetDomain(ctx).DDL().DropIndex(ctx, tbIdent, idxName)
	c.Assert(err, IsNil)

	alterStmt = statement("alter table t add index idx_c (c)").(*stmts.AlterTableStmt)
	err = sessionctx.GetDomain(ctx).DDL().AlterTable(ctx, tbIdent, alterStmt.Specs)
	c.Assert(err, IsNil)

	alterStmt = statement("alter table t drop index idx_c").(*stmts.AlterTableStmt)
	err = sessionctx.GetDomain(ctx).DDL().AlterTable(ctx, tbIdent, alterStmt.Specs)
	c.Assert(err, IsNil)

	alterStmt = statement("alter table t add unique index idx_c (c)").(*stmts.AlterTableStmt)
	err = sessionctx.GetDomain(ctx).DDL().AlterTable(ctx, tbIdent, alterStmt.Specs)
	c.Assert(err, IsNil)

	alterStmt = statement("alter table t drop index idx_c").(*stmts.AlterTableStmt)
	err = sessionctx.GetDomain(ctx).DDL().AlterTable(ctx, tbIdent, alterStmt.Specs)
	c.Assert(err, IsNil)

	err = sessionctx.GetDomain(ctx).DDL().DropTable(ctx, tbIdent)
	c.Assert(err, IsNil)

	tbs = sessionctx.GetDomain(ctx).InfoSchema().SchemaTables(tbIdent.Schema)
	c.Assert(len(tbs), Equals, 1)

	err = sessionctx.GetDomain(ctx).DDL().DropSchema(ctx, noExist)
	c.Assert(terror.ErrorEqual(err, ddl.ErrNotExists), IsTrue)

	err = sessionctx.GetDomain(ctx).DDL().DropSchema(ctx, tbIdent.Schema)
	c.Assert(err, IsNil)
}

func (ts *testSuite) TestConstraintNames(c *C) {
	se, _ := tidb.CreateSession(ts.store)
	ctx := se.(context.Context)
	schemaName := model.NewCIStr("test_constraint")
	tblName := model.NewCIStr("t")
	tbIdent := table.Ident{
		Schema: schemaName,
		Name:   tblName,
	}

	err := sessionctx.GetDomain(ctx).DDL().CreateSchema(ctx, tbIdent.Schema)
	c.Assert(err, IsNil)

	tbStmt := statement("create table t (a int, b int, index a (a, b), index a (a))").(*stmts.CreateTableStmt)
	err = sessionctx.GetDomain(ctx).DDL().CreateTable(ctx, tbIdent, tbStmt.Cols, tbStmt.Constraints)
	c.Assert(err, NotNil)

	tbStmt = statement("create table t (a int, b int, index A (a, b), index (a))").(*stmts.CreateTableStmt)
	err = sessionctx.GetDomain(ctx).DDL().CreateTable(ctx, tbIdent, tbStmt.Cols, tbStmt.Constraints)
	c.Assert(err, IsNil)
	tbl, err := sessionctx.GetDomain(ctx).InfoSchema().TableByName(schemaName, tblName)
	indices := tbl.Indices()
	c.Assert(len(indices), Equals, 2)
	c.Assert(indices[0].Name.O, Equals, "A")
	c.Assert(indices[1].Name.O, Equals, "a_2")

	err = sessionctx.GetDomain(ctx).DDL().DropSchema(ctx, tbIdent.Schema)
	c.Assert(err, IsNil)
}

func (ts *testSuite) TestAlterTableColumn(c *C) {
	se, _ := tidb.CreateSession(ts.store)
	ctx := se.(context.Context)
	schemaName := model.NewCIStr("test_alter_add_column")
	tbIdent := table.Ident{
		Schema: schemaName,
		Name:   model.NewCIStr("t"),
	}

	err := sessionctx.GetDomain(ctx).DDL().CreateSchema(ctx, tbIdent.Schema)
	c.Assert(err, IsNil)

	tbStmt := statement("create table t (a int, b int)").(*stmts.CreateTableStmt)
	err = sessionctx.GetDomain(ctx).DDL().CreateTable(ctx, tbIdent, tbStmt.Cols, tbStmt.Constraints)
	c.Assert(err, IsNil)

	alterStmt := statement("alter table t add column c int PRIMARY KEY").(*stmts.AlterTableStmt)
	err = sessionctx.GetDomain(ctx).DDL().AlterTable(ctx, tbIdent, alterStmt.Specs)
	c.Assert(err, NotNil)

	alterStmt = statement("alter table t add column c int AUTO_INCREMENT PRIMARY KEY").(*stmts.AlterTableStmt)
	err = sessionctx.GetDomain(ctx).DDL().AlterTable(ctx, tbIdent, alterStmt.Specs)
	c.Assert(err, NotNil)

	alterStmt = statement("alter table t add column c int UNIQUE").(*stmts.AlterTableStmt)
	err = sessionctx.GetDomain(ctx).DDL().AlterTable(ctx, tbIdent, alterStmt.Specs)
	c.Assert(err, NotNil)

	alterStmt = statement("alter table t add column c int UNIQUE KEY").(*stmts.AlterTableStmt)
	err = sessionctx.GetDomain(ctx).DDL().AlterTable(ctx, tbIdent, alterStmt.Specs)
	c.Assert(err, NotNil)

	alterStmt = statement("alter table t add column c int, add column d int").(*stmts.AlterTableStmt)
	err = sessionctx.GetDomain(ctx).DDL().AlterTable(ctx, tbIdent, alterStmt.Specs)
	c.Assert(err, NotNil)

	// Notice: Now we have not supported.
	// alterStmt = statement("alter table t add column c int KEY").(*stmts.AlterTableStmt)
	// err = sessionctx.GetDomain(ctx).DDL().AlterTable(ctx, tbIdent, alterStmt.Specs)
	// c.Assert(err, NotNil)

	tbIdent2 := table.Ident{
		Schema: schemaName,
		Name:   model.NewCIStr("t1"),
	}

	tbStmt = statement("create table t1 (a int, b int, c int, d int, index A (a, b))").(*stmts.CreateTableStmt)
	err = sessionctx.GetDomain(ctx).DDL().CreateTable(ctx, tbIdent2, tbStmt.Cols, tbStmt.Constraints)
	c.Assert(err, IsNil)

	alterStmt = statement("alter table t1 drop column a").(*stmts.AlterTableStmt)
	err = sessionctx.GetDomain(ctx).DDL().AlterTable(ctx, tbIdent2, alterStmt.Specs)
	c.Assert(err, NotNil)

	alterStmt = statement("alter table t1 drop column b").(*stmts.AlterTableStmt)
	err = sessionctx.GetDomain(ctx).DDL().AlterTable(ctx, tbIdent2, alterStmt.Specs)
	c.Assert(err, NotNil)

	alterStmt = statement("alter table t1 drop column c, drop column d").(*stmts.AlterTableStmt)
	err = sessionctx.GetDomain(ctx).DDL().AlterTable(ctx, tbIdent, alterStmt.Specs)
	c.Assert(err, NotNil)

	err = sessionctx.GetDomain(ctx).DDL().DropSchema(ctx, tbIdent.Schema)
	c.Assert(err, IsNil)
}

func statement(sql string) stmt.Statement {
	log.Debug("Compile", sql)
	lexer := parser.NewLexer(sql)
	parser.YYParse(lexer)
	compiler := &optimizer.Compiler{}
	stm, _ := compiler.Compile(lexer.Stmts()[0])
	return stm
}

func init() {
	log.SetLevelByString("error")
}<|MERGE_RESOLUTION|>--- conflicted
+++ resolved
@@ -78,7 +78,7 @@
 	tb, err := sessionctx.GetDomain(ctx).InfoSchema().TableByName(tbIdent.Schema, tbIdent.Name)
 	c.Assert(err, IsNil)
 	c.Assert(tb, NotNil)
-	_, err = tb.AddRecord(ctx, []interface{}{1, "b", 2, 4})
+	_, err = tb.AddRecord(ctx, []interface{}{1, "b", 2, 4}, 0)
 	c.Assert(err, IsNil)
 
 	alterStmt := statement("alter table t add column aa int first").(*stmts.AlterTableStmt)
@@ -176,11 +176,8 @@
 	tb, err = sessionctx.GetDomain(ctx).InfoSchema().TableByName(tbIdent2.Schema, tbIdent2.Name)
 	c.Assert(err, IsNil)
 	c.Assert(tb, NotNil)
-<<<<<<< HEAD
-	_, err = tb.AddRecord(ctx, []interface{}{1, "b", 2, 4}, 0)
-=======
+
 	cols, err = tb.Row(ctx, rid0)
->>>>>>> 58b04969
 	c.Assert(err, IsNil)
 	c.Assert(len(cols), Equals, 2)
 	c.Assert(cols[0], Equals, "abc")
