--- conflicted
+++ resolved
@@ -66,7 +66,6 @@
 	case tipb.ExprType_Plus, tipb.ExprType_Div, tipb.ExprType_Minus,
 		tipb.ExprType_Mul, tipb.ExprType_IntDiv, tipb.ExprType_Mod:
 		return e.evalArithmeticOps(expr)
-<<<<<<< HEAD
 	// control functions
 	case tipb.ExprType_Case, tipb.ExprType_If, tipb.ExprType_IfNull, tipb.ExprType_NullIf:
 		return e.evalControlFuncs(expr)
@@ -76,15 +75,13 @@
 	// string functions
 	case tipb.ExprType_Strcmp:
 		return e.evalStringFuncs(expr)
-	// other functions
-=======
 	// bit operator
 	case tipb.ExprType_BitAnd, tipb.ExprType_BitOr, tipb.ExprType_BitNeg,
-		tipb.ExprType_BitXor, tipb.ExprType_LeftShift, tipb.ExprType_RighShift:
+		tipb.ExprType_BitXor, tipb.ExprType_LeftShift, tipb.ExprType_RightShift:
 		return e.evalBitOps(expr)
+	// other functions
 	case tipb.ExprType_Case:
 		return e.evalCaseWhen(expr)
->>>>>>> d3279072
 	case tipb.ExprType_Coalesce:
 		return e.evalCoalesce(expr)
 	case tipb.ExprType_IsNull:
@@ -95,11 +92,7 @@
 
 func (e *Evaluator) evalTwoChildren(expr *tipb.Expr) (left, right types.Datum, err error) {
 	if len(expr.Children) != 2 {
-<<<<<<< HEAD
-		err = ErrInvalid.Gen("%s need 2 operands but got %d", expr.GetTp(), len(expr.Children))
-=======
-		err = ErrInvalid.Gen("%s need 2 operands but got %d", tipb.ExprType_name[int32(expr.GetTp())], len(expr.Children))
->>>>>>> d3279072
+		err = ErrInvalid.Gen("%s needs 2 operands but got %d", tipb.ExprType_name[int32(expr.GetTp())], len(expr.Children))
 		return
 	}
 	left, err = e.Eval(expr.Children[0])
